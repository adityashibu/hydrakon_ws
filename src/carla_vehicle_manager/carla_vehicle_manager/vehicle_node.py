#!/usr/bin/env python3
"""
CARLA Vehicle Manager with External Control Support
This node spawns a vehicle in CARLA and allows controlling it via ROS topics.
"""

import rclpy
from rclpy.node import Node
import carla
import time
from geometry_msgs.msg import Twist
from std_msgs.msg import Bool, Float32


class VehicleNode(Node):
    def __init__(self):
        super().__init__('carla_vehicle_manager')
        
        self.declare_parameter("carla_host", "localhost")
        self.declare_parameter("carla_port", 2000)
        
        self.host = self.get_parameter("carla_host").get_parameter_value().string_value
        self.port = self.get_parameter("carla_port").get_parameter_value().integer_value
        
        self.vehicle = None
        self.world = None
        
        self.control = carla.VehicleControl()
        self.control.throttle = 0.0
        self.control.steer = 0.0
        self.control.brake = 0.0
        self.control.hand_brake = False
        self.control.reverse = False
        
        self.cmd_vel_sub = self.create_subscription(
            Twist, 
            '/carla/vehicle/cmd_vel', 
            self.cmd_vel_callback, 
            10)
            
        self.throttle_sub = self.create_subscription(
            Float32, 
            '/carla/vehicle/throttle', 
            self.throttle_callback, 
            10)
            
        self.brake_sub = self.create_subscription(
            Float32, 
            '/carla/vehicle/brake', 
            self.brake_callback, 
            10)
            
        self.handbrake_sub = self.create_subscription(
            Bool, 
            '/carla/vehicle/handbrake', 
            self.handbrake_callback, 
            10)
            
        self.reverse_sub = self.create_subscription(
            Bool, 
            '/carla/vehicle/reverse', 
            self.reverse_callback, 
            10)
        
        self.setup()
        
        self.timer = self.create_timer(0.05, self.apply_control)  # 20Hz control update
        
        self.get_logger().info("Vehicle node initialized. Listening for control commands.")
    
    def setup(self):
        """Connect to CARLA and spawn a vehicle."""
        try:
            client = carla.Client(self.host, self.port)
            client.set_timeout(5.0)
            self.get_logger().info(f"Connecting to Carla at {self.host}:{self.port}")
            
            self.world = client.get_world()
            self.vehicle = self.spawn_vehicle()
            
            if self.vehicle:
                self.get_logger().info(f"Vehicle successfully spawned with ID: {self.vehicle.id}")
            else:
                self.get_logger().error("Vehicle could not be spawned.")
        except Exception as e:
            self.get_logger().error(f"Failed to connect to CARLA: {str(e)}")
    
    def spawn_vehicle(self):
        """Spawn a vehicle in the CARLA world."""
        try:
            blueprint_library = self.world.get_blueprint_library()
            vehicle_bp = blueprint_library.filter('vehicle.*')[2]
<<<<<<< HEAD
                
=======
            
>>>>>>> 2b53d50c
            if not vehicle_bp:
                self.get_logger().error("No vehicle blueprints found")
                return None
                
            self.get_logger().info(f"Using vehicle blueprint: {vehicle_bp.id}")
            
            spawn_transform = carla.Transform(
                carla.Location(x=-35.0, y=0.0, z=5.0),
                carla.Rotation(pitch=0.0, yaw=0.0, roll=0.0)
            )
            
            vehicle = self.world.try_spawn_actor(vehicle_bp, spawn_transform)
            
            if vehicle:
                self.get_logger().info(f"Vehicle spawned at {spawn_transform.location}")
                time.sleep(2.0)
                
                if not vehicle.is_alive:
                    self.get_logger().error("Vehicle failed to spawn or is not alive")
                    return None
                return vehicle
            else:
                self.get_logger().error("Spawn location occupied. Vehicle not spawned.")
                return None
        except Exception as e:
            self.get_logger().error(f"Error spawning vehicle: {str(e)}")
            return None
    
    def cmd_vel_callback(self, msg):
        """Handle cmd_vel messages for controlling the vehicle."""
        if msg.linear.x >= 0:
            self.control.throttle = float(msg.linear.x)
            self.control.brake = 0.0
        else:
            self.control.throttle = 0.0
            self.control.brake = float(-msg.linear.x)
        
        self.control.steer = float(msg.angular.z)
    
    def throttle_callback(self, msg):
        """Handle throttle control messages."""
        self.control.throttle = float(msg.data)
    
    def brake_callback(self, msg):
        """Handle brake control messages."""
        self.control.brake = float(msg.data)
    
    def handbrake_callback(self, msg):
        """Handle handbrake control messages."""
        self.control.hand_brake = bool(msg.data)
    
    def reverse_callback(self, msg):
        """Handle reverse gear control messages."""
        self.control.reverse = bool(msg.data)
    
    def apply_control(self):
        """Apply the current control values to the vehicle."""
        if self.vehicle and self.vehicle.is_alive:
            try:
                self.vehicle.apply_control(self.control)
                
                velocity = self.vehicle.get_velocity()
                speed_kmh = 3.6 * (velocity.x**2 + velocity.y**2 + velocity.z**2)**0.5
                
                if hasattr(self, 'log_counter'):
                    self.log_counter += 1
                else:
                    self.log_counter = 0
                    
                if self.log_counter % 20 == 0:
                    self.get_logger().info(
                        f"Speed: {speed_kmh:.1f} km/h, "
                        f"Throttle: {self.control.throttle:.1f}, "
                        f"Steer: {self.control.steer:.1f}, "
                        f"Brake: {self.control.brake:.1f}"
                    )
                      
            except Exception as e:
                self.get_logger().error(f"Error applying control: {str(e)}")
                
    def destroy_node(self):
        """Clean up resources when the node is destroyed."""
        self.get_logger().info("Shutting down vehicle node...")
            
        if self.vehicle and self.vehicle.is_alive:
            self.vehicle.destroy()
            self.get_logger().info("Vehicle destroyed")
            
        super().destroy_node()


def main(args=None):
    rclpy.init(args=args)
    
    try:
        node = VehicleNode()
        rclpy.spin(node)
    except KeyboardInterrupt:
        pass
    except Exception as e:
        print(f"Error in main: {e}")
        import traceback
        traceback.print_exc()
    finally:
        if 'node' in locals():
            node.destroy_node()
        rclpy.shutdown()


if __name__ == '__main__':
    main()<|MERGE_RESOLUTION|>--- conflicted
+++ resolved
@@ -90,11 +90,7 @@
         try:
             blueprint_library = self.world.get_blueprint_library()
             vehicle_bp = blueprint_library.filter('vehicle.*')[2]
-<<<<<<< HEAD
-                
-=======
-            
->>>>>>> 2b53d50c
+            
             if not vehicle_bp:
                 self.get_logger().error("No vehicle blueprints found")
                 return None
