<<<<<<< HEAD
/build
/install
/log
=======
**/build
**/install
**/log
>>>>>>> 2b53d50c

*.txt
*.pdf
*.gv

<<<<<<< HEAD
**/__pycache__
=======
**/__pycache__/

.FAST_LIO_ROS2
>>>>>>> 2b53d50c
<|MERGE_RESOLUTION|>--- conflicted
+++ resolved
@@ -1,21 +1,11 @@
-<<<<<<< HEAD
-/build
-/install
-/log
-=======
 **/build
 **/install
 **/log
->>>>>>> 2b53d50c
 
 *.txt
 *.pdf
 *.gv
 
-<<<<<<< HEAD
-**/__pycache__
-=======
 **/__pycache__/
 
-.FAST_LIO_ROS2
->>>>>>> 2b53d50c
+.FAST_LIO_ROS2